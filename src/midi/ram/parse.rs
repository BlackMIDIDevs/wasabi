--- conflicted
+++ resolved
@@ -121,13 +121,9 @@
 
             let mut time = 0.0;
 
-<<<<<<< HEAD
             let mut notes: usize = 0;
 
             fn flush_keys(time: f64, keys: &mut Vec<Key>) {
-=======
-            fn flush_keys(time: f64, keys: &mut [Key]) {
->>>>>>> 3925aae6
                 for key in keys.iter_mut() {
                     key.flush(time);
                 }
