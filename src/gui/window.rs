--- conflicted
+++ resolved
@@ -84,20 +84,6 @@
 
 impl GuiWasabiWindow {
     pub fn new(renderer: &mut GuiRenderer) -> GuiWasabiWindow {
-<<<<<<< HEAD
-        // let mut midi_file = MIDIFileUnion::Live(LiveLoadMIDIFile::load_from_file(
-        //     "D:/Midis/The Quarantine Project.mid",
-        //     SimpleTemporaryPlayer::new(),
-        // ));
-        let mut midi_file = MIDIFileUnion::InRam(InRamMIDIFile::load_from_file(
-            "D:/Midis/The Quarantine Project.mid",
-            SimpleTemporaryPlayer::new(),
-        ));
-
-        midi_file.timer_mut().play();
-
-=======
->>>>>>> aac2e3f8
         GuiWasabiWindow {
             render_scene: GuiRenderScene::new(renderer),
             keyboard_layout: keyboard_layout::KeyboardLayout::new(&Default::default()),
@@ -120,7 +106,6 @@
         ctx.set_visuals(Visuals::dark());
         let note_speed = perm_settings.note_speed;
 
-<<<<<<< HEAD
         // Render the top panel
         egui::TopBottomPanel::top("Top panel")
             .height_range(100.0..=100.0)
@@ -129,98 +114,13 @@
                     let time = self.midi_file.timer().get_time().as_secs_f64();
                     let progress = (time / length) as f32;
                     ui.add(egui::ProgressBar::new(progress));
-
-                    if let Some(parsed) = self.midi_file.parsed_up_to() {
-                        let progress = (parsed / length) as f32;
-                        ui.add(egui::ProgressBar::new(progress));
-                    }
                 }
-=======
-        // Render the settings window if the value from
-        // the temporary settings allows it
-        if temp_settings.settings_visible {
-            egui::Window::new("Settings")
-                .resizable(true)
-                .collapsible(true)
-                .title_bar(true)
-                .scroll2([false, true])
-                .enabled(true)
-                .open(&mut temp_settings.settings_visible)
-                .show(&ctx, |ui| {
-                    egui::Grid::new("settings_grid")
-                        .num_columns(2)
-                        .spacing([40.0, 4.0])
-                        .striped(true)
-                        .show(ui, |ui| {
-                            ui.label("SFZ Path: ");
-                            ui.horizontal(|ui| {
-                                ui.add(egui::TextEdit::singleline(&mut perm_settings.sfz_path));
-                                if ui.button("Browse...").clicked() {
-                                    let sfz_path = FileDialog::new()
-                                        .add_filter("sfz", &["sfz"])
-                                        .set_directory("/")
-                                        .pick_file();
->>>>>>> aac2e3f8
-
-                                    if let Some(sfz_path) = sfz_path {
-                                        if let Ok(path) = sfz_path.into_os_string().into_string() {
-                                            perm_settings.sfz_path = path;
-                                        }
-                                    }
-                                }
-                            });
-                            ui.end_row();
-
-                            ui.label("Note speed: ");
-                            ui.spacing_mut().slider_width = 150.0;
-                            ui.add(
-                                egui::Slider::new(&mut perm_settings.note_speed, 2.0..=0.001)
-                                    .show_value(false),
-                            );
-                            ui.end_row();
-
-                            ui.label("Background Color: ");
-                            ui.color_edit_button_srgba(&mut perm_settings.bg_color);
-                            ui.end_row();
-
-                            ui.label("Bar Color: ");
-                            ui.color_edit_button_srgba(&mut perm_settings.bar_color);
-                            ui.end_row();
-
-                            ui.label("Random Track Colors: ");
-                            ui.checkbox(&mut perm_settings.random_colors, "");
-                            ui.end_row();
-
-                            ui.label("Keyboard Range: ");
-                            let mut firstkey = *perm_settings.key_range.start();
-                            let mut lastkey = *perm_settings.key_range.end();
-                            ui.horizontal(|ui| {
-                                ui.add(
-                                    egui::DragValue::new(&mut firstkey)
-                                        .speed(1)
-                                        .clamp_range(RangeInclusive::new(0, 255)),
-                                );
-                                ui.add(
-                                    egui::DragValue::new(&mut lastkey)
-                                        .speed(1)
-                                        .clamp_range(RangeInclusive::new(0, 255)),
-                                );
-                            });
-                            ui.end_row();
-                            if firstkey != *perm_settings.key_range.start()
-                                || lastkey != *perm_settings.key_range.end()
-                            {
-                                perm_settings.key_range = firstkey..=lastkey;
-                            }
-                        });
-                    ui.separator();
-                    ui.vertical_centered(|ui| {
-                        if ui.button("Save").clicked() {
-                            perm_settings.save_to_file();
-                        }
-                    });
-                });
-        }
+
+                ui.add(Label::new(format!("FPS: {}", self.fps.get_fps().round())));
+
+                if ui.small_button("Toggle Pause").clicked() {
+                    self.midi_file.timer_mut().toggle_pause();
+                }
 
         // Render the top panel if the value from
         // the temporary settings allows it,
