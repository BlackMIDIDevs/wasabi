mod keyboard;
mod keyboard_layout;
mod scene;

use std::{
    collections::VecDeque,
    time::{Duration, Instant},
};

use core::ops::RangeInclusive;

use egui::{style::Margin, Frame, Label, Visuals, widgets::text_edit::TextBuffer};

use rfd::FileDialog;

use crate::{
    audio_playback::SimpleTemporaryPlayer,
    midi::{InRamMIDIFile, MIDIFileBase, MIDIFileUnion},
};

use self::{keyboard::GuiKeyboard, scene::GuiRenderScene};

use super::{GuiRenderer, GuiState};
use crate::settings::{WasabiPermanentSettings, WasabiTemporarySettings};

struct Fps(VecDeque<Instant>);

const FPS_WINDOW: f64 = 0.5;

impl Fps {
    fn new() -> Self {
        Self(VecDeque::new())
    }

    fn update(&mut self) {
        self.0.push_back(Instant::now());
        while let Some(front) = self.0.front() {
            if front.elapsed().as_secs_f64() > FPS_WINDOW {
                self.0.pop_front();
            } else {
                break;
            }
        }
    }


    fn get_fps(&self) -> f64 {
        if self.0.is_empty() {
            0.0
        } else {
            self.0.len() as f64 / self.0.front().unwrap().elapsed().as_secs_f64()
        }
    }
}

pub struct GuiWasabiWindow {
    render_scene: GuiRenderScene,
    keyboard_layout: keyboard_layout::KeyboardLayout,
    keyboard: GuiKeyboard,
<<<<<<< HEAD
    midi_file: Option<MIDIFileUnion>,
    fps: FPS,
=======
    midi_file: MIDIFileUnion,
    fps: Fps,
>>>>>>> 3925aae6
}

impl GuiWasabiWindow {
    pub fn new(renderer: &mut GuiRenderer) -> GuiWasabiWindow {
<<<<<<< HEAD
=======
        let mut midi_file = MIDIFileUnion::InRam(InRamMIDIFile::load_from_file(
            "D:/Midis/The Quarantine Project.mid",
            SimpleTemporaryPlayer::new(),
        ));

        midi_file.timer_mut().play();

>>>>>>> 3925aae6
        GuiWasabiWindow {
            render_scene: GuiRenderScene::new(renderer),
            keyboard_layout: keyboard_layout::KeyboardLayout::new(&Default::default()),
            keyboard: GuiKeyboard::new(),
<<<<<<< HEAD
            midi_file: None,
            fps: FPS::new(),
=======
            midi_file,
            fps: Fps::new(),
>>>>>>> 3925aae6
        }
    }

    /// Defines the layout of our UI
    pub fn layout(&mut self, state: &mut GuiState, perm_settings: &mut WasabiPermanentSettings, temp_settings: &mut WasabiTemporarySettings) {
        let ctx = state.gui.context();

        let window_size = vec![ctx.available_rect().width(), ctx.available_rect().height()];

        self.fps.update();

        ctx.set_visuals(Visuals::dark());

        let note_speed = perm_settings.note_speed;

        // Settings window
        if temp_settings.settings_visible {
            let _settings_frame = Frame::default()
                .margin(egui::style::Margin::same(10.0))
                .fill(egui::Color32::from_rgba_unmultiplied(0, 0, 0, 170))
                .rounding(egui::Rounding::same(2.0));

            egui::Window::new("Settings")
                .resizable(true)
                .collapsible(true)
                .title_bar(true)
                .scroll2([false, true])
                .enabled(true)
                .open(&mut temp_settings.settings_visible)
                .show(&ctx, |ui| {
                    egui::Grid::new("settings_grid")
                        .num_columns(2)
                        .spacing([40.0, 4.0])
                        .striped(true)
                        .show(ui, |ui| {
                            ui.label("SFZ Path: ");
                            ui.horizontal(|ui| {
                                ui.add(egui::TextEdit::singleline(&mut perm_settings.sfz_path));
                                if ui.button("Browse...").clicked() {
                                    let midi_path: String = FileDialog::new()
                                        .add_filter("sfz", &["sfz"])
                                        .set_directory("/")
                                        .pick_file()
                                        .unwrap()
                                        .into_os_string()
                                        .into_string()
                                        .unwrap();
                                    perm_settings.sfz_path = midi_path;
                                }
                            });
                            ui.end_row();

                            ui.label("Note speed: ");
                            ui.spacing_mut().slider_width = 150.0;
                            ui.add(egui::Slider::new(&mut perm_settings.note_speed, 2.0..=0.001).show_value(false));
                            ui.end_row();

                            ui.label("Background Color: ");
                            ui.color_edit_button_srgba(&mut perm_settings.bg_color);
                            ui.end_row();

                            ui.label("Bar Color: ");
                            ui.color_edit_button_srgba(&mut perm_settings.bar_color);
                            ui.end_row();

                            ui.label("Random Track Colors: ");
                            ui.checkbox(&mut perm_settings.random_colors, "");
                            ui.end_row();

                            ui.label("Keyboard Range: ");
                            ui.horizontal(|ui| {
                                ui.add(egui::DragValue::new(&mut perm_settings.first_key)
                                                            .speed(1)
                                                            .clamp_range(RangeInclusive::new(0, 255)));
                                ui.add(egui::DragValue::new(&mut perm_settings.last_key)
                                                            .speed(1)
                                                            .clamp_range(RangeInclusive::new(0, 255)));
                            });
                            ui.end_row();
                        });
                    ui.separator();
                    ui.vertical_centered(|ui| {
                        if ui.button("Save").clicked() {
                            perm_settings.save_to_file();
                        }
                    });
            });
        }

        // Render the top panel
        let panel_height = if temp_settings.panel_visible {
            let panel_height = 40.0;
            let panel_frame = Frame::default()
            .margin(egui::style::Margin::same(10.0))
            .fill(egui::Color32::from_rgb(42, 42, 42));
            egui::TopBottomPanel::top("Top panel")
            .height_range(panel_height..=panel_height)
            .frame(panel_frame)
            .show(&ctx, |ui| {
                ui.horizontal(|ui| {
                    if ui.button("Open MIDI").clicked() {
                        let midi_path = FileDialog::new()
                            .add_filter("midi", &["mid"])
                            .set_directory("/")
                            .pick_file();

                        if let Some(midi_path) = midi_path {
                            let mut midi_file = MIDIFileUnion::InRam(InRamMIDIFile::load_from_file(
                                &midi_path.into_os_string().into_string().unwrap(),
                                SimpleTemporaryPlayer::new(&perm_settings.sfz_path),
                                perm_settings.random_colors,
                            ));
                            midi_file.timer_mut().play();
                            self.midi_file = Some(midi_file);
                        }
                    }
                    if self.midi_file.is_some() && ui.button("Close MIDI").clicked() {
                        self.midi_file = None;
                    }
                    if ui.button("Play").clicked() {
                        self.midi_file.as_mut().unwrap().timer_mut().play();
                    }
                    if ui.button("Pause").clicked() {
                        self.midi_file.as_mut().unwrap().timer_mut().pause();
                    }
                    if ui.button("Settings").clicked() {
                        match temp_settings.settings_visible {
                            true => temp_settings.settings_visible = false,
                            false => temp_settings.settings_visible = true,
                        }
                    }
                    ui.horizontal(|ui| {
                        ui.label("Note speed: ");
                        ui.add(egui::Slider::new(&mut perm_settings.note_speed, 2.0..=0.001).show_value(false));
                    })
                });

                if self.midi_file.is_some() {
                    if let Some(length) = self.midi_file.as_ref().unwrap().midi_length() {
                        let time = self.midi_file.as_ref().unwrap().timer().get_time().as_secs_f64();
                        let mut progress = time / length;
                        let progress_prev = progress.clone();
                        let slider = egui::Slider::new(&mut progress, 0.0..=1.0)
                            .show_value(false);
                        ui.spacing_mut().slider_width = window_size[0] - 20.0;
                        ui.add(slider);
                        if progress_prev != progress {
                            let position = Duration::from_secs_f64(progress * length);
                            self.midi_file.as_mut().unwrap().timer_mut().seek(position);
                        }
                    }
                } else {
                    let mut progress = 0.0;
                    let slider = egui::Slider::new(&mut progress, 0.0..=1.0)
                        .show_value(false);
                    ui.spacing_mut().slider_width = window_size[0] - 20.0;
                    ui.add(slider);
                }
            });
            panel_height + 20.0
        } else {
            0.0
        };

        // Calculate available space left for keyboard and notes
        // We must render notes before keyboard because the notes
        // renderer tells us the key colors
        let available = ctx.available_rect();
        let height = available.height();
        let visible_keys = std::ops::Range {start: perm_settings.first_key, end: perm_settings.last_key + 1}.len();
        let keyboard_height = 11.6 / visible_keys as f32 * available.width() as f32;
        let notes_height = height - keyboard_height;

        let key_view = self.keyboard_layout.get_view_for_keys(perm_settings.first_key, perm_settings.last_key);

        let no_frame = Frame::default()
            .margin(Margin::same(0.0))
            .fill(perm_settings.bg_color);

<<<<<<< HEAD
        let stats_frame = Frame::default()
            .margin(egui::style::Margin::same(10.0))
            .fill(egui::Color32::from_rgba_unmultiplied(0, 0, 0, 170))
            .rounding(egui::Rounding::same(5.0));
=======
        let no_frame = Frame::default().inner_margin(Margin::same(0.0));
>>>>>>> 3925aae6

        let mut render_result_data = None;

        if self.midi_file.is_some() {
            let stats = self.midi_file.as_ref().unwrap().stats();

            // Render the notes
            egui::TopBottomPanel::top("Note panel")
            .height_range(notes_height..=notes_height)
            .frame(no_frame)
            .show(&ctx, |ui| {
<<<<<<< HEAD
                let one_sec = Duration::from_secs(1);
                let _five_sec = Duration::from_secs(5);
                let time = self.midi_file.as_mut().unwrap().timer().get_time();
                let events = ui.input().events.clone();
                for event in &events {
                    if let egui::Event::Key{key, pressed, ..} = event {
                        if pressed == &true { match key {
                            egui::Key::ArrowRight => self.midi_file.as_mut().unwrap().timer_mut().seek(time + one_sec),
                            egui::Key::ArrowLeft => self.midi_file.as_mut().unwrap().timer_mut().seek(time - one_sec),
                            egui::Key::Space => self.midi_file.as_mut().unwrap().timer_mut().toggle_pause(),
                            egui::Key::F => {
                                match temp_settings.panel_visible {
                                    true => temp_settings.panel_visible = false,
                                    false => temp_settings.panel_visible = true,
                                }
                            },
                            egui::Key::G => {
                                match temp_settings.stats_visible {
                                    true => temp_settings.stats_visible = false,
                                    false => temp_settings.stats_visible = true,
                                }
                            },
                            _ => {},
                            }
                        }
                    }
                }
                let result = self.render_scene
                    .draw(state, ui, &key_view, self.midi_file.as_mut().unwrap(), note_speed);
=======
                let result =
                    self.render_scene
                        .draw(state, ui, &key_view, &mut self.midi_file, 0.25);
>>>>>>> 3925aae6
                render_result_data = Some(result);
            });
            let render_result_data = render_result_data.unwrap();

            // Render the keyboard
            egui::TopBottomPanel::top("Keyboard panel")
                .height_range(keyboard_height..=keyboard_height)
                .frame(no_frame)
                .show(&ctx, |ui| {
                    self.keyboard
                    .draw(ui, &key_view, &render_result_data.key_colors, &perm_settings.bar_color);
                });

            // Render the stats
            if temp_settings.stats_visible {
                egui::Window::new("Stats")
                    .resizable(false)
                    .collapsible(false)
                    .title_bar(false)
                    .scroll2([false, false])
                    .enabled(true)
                    .frame(stats_frame)
                    .fixed_pos(egui::Pos2::new(10.0, panel_height + 10.0))
                    .show(&ctx, |ui| {
                        if let Some(length) = self.midi_file.as_mut().unwrap().midi_length() {
                            let time = self.midi_file.as_mut().unwrap().timer().get_time().as_secs();
                            let time_sec = time % 60;
                            let time_min = (time / 60) % 60;
                            let length_u64 = length as u64;
                            let length_sec = length_u64 % 60;
                            let length_min = (length_u64 / 60) % 60;
                            if time > length_u64 {
                                ui.add(Label::new(format!("Time: {:0width$}:{:0width$}/{:0width$}:{:0width$}", length_min, length_sec, length_min, length_sec, width = 2)));
                            } else {
                                ui.add(Label::new(format!("Time: {:0width$}:{:0width$}/{:0width$}:{:0width$}", time_min, time_sec, length_min, length_sec, width = 2)));
                            }
                        }
                        ui.add(Label::new(format!("FPS: {}", self.fps.get_fps().round())));
                        ui.add(Label::new(format!("Total Notes: {}", stats.total_notes)));
                        //ui.add(Label::new(format!("Passed: {}", -1)));  // TODO
                        //ui.add(Label::new(format!("Voice Count: {}", self.synth.as_mut().unwrap().get_voice_count())));
                        ui.add(Label::new(format!("Rendered: {}", render_result_data.notes_rendered)));
                });
            }
        } else {
            // Render the notes
            egui::TopBottomPanel::top("Note panel")
                .height_range(notes_height..=notes_height)
                .frame(no_frame)
                .show(&ctx, |_| {});

            // Render the keyboard
            egui::TopBottomPanel::top("Keyboard panel")
                .height_range(keyboard_height..=keyboard_height)
                .frame(no_frame)
                .show(&ctx, |ui| {
                    self.keyboard
                        .draw_empty(ui, &key_view, &perm_settings.bar_color);
                });

            // Render the stats
            if temp_settings.stats_visible {
                egui::Window::new("Stats")
                    .resizable(false)
                    .collapsible(false)
                    .title_bar(false)
                    .scroll2([false, false])
                    .enabled(true)
                    .frame(stats_frame)
                    .fixed_pos(egui::Pos2::new(10.0, panel_height + 10.0))
                    .show(&ctx, |ui| {
                        ui.add(Label::new("Time: 00:00/00:00"));
                        ui.add(Label::new(format!("FPS: {}", self.fps.get_fps().round())));
                        ui.add(Label::new("Total Notes: 0"));
                        ui.add(Label::new("Rendered:0"));
                    });
            }
        }
    }
}<|MERGE_RESOLUTION|>--- conflicted
+++ resolved
@@ -57,38 +57,18 @@
     render_scene: GuiRenderScene,
     keyboard_layout: keyboard_layout::KeyboardLayout,
     keyboard: GuiKeyboard,
-<<<<<<< HEAD
     midi_file: Option<MIDIFileUnion>,
-    fps: FPS,
-=======
-    midi_file: MIDIFileUnion,
     fps: Fps,
->>>>>>> 3925aae6
 }
 
 impl GuiWasabiWindow {
     pub fn new(renderer: &mut GuiRenderer) -> GuiWasabiWindow {
-<<<<<<< HEAD
-=======
-        let mut midi_file = MIDIFileUnion::InRam(InRamMIDIFile::load_from_file(
-            "D:/Midis/The Quarantine Project.mid",
-            SimpleTemporaryPlayer::new(),
-        ));
-
-        midi_file.timer_mut().play();
-
->>>>>>> 3925aae6
         GuiWasabiWindow {
             render_scene: GuiRenderScene::new(renderer),
             keyboard_layout: keyboard_layout::KeyboardLayout::new(&Default::default()),
             keyboard: GuiKeyboard::new(),
-<<<<<<< HEAD
             midi_file: None,
-            fps: FPS::new(),
-=======
-            midi_file,
             fps: Fps::new(),
->>>>>>> 3925aae6
         }
     }
 
@@ -107,7 +87,7 @@
         // Settings window
         if temp_settings.settings_visible {
             let _settings_frame = Frame::default()
-                .margin(egui::style::Margin::same(10.0))
+                .inner_margin(egui::style::Margin::same(10.0))
                 .fill(egui::Color32::from_rgba_unmultiplied(0, 0, 0, 170))
                 .rounding(egui::Rounding::same(2.0));
 
@@ -182,7 +162,7 @@
         let panel_height = if temp_settings.panel_visible {
             let panel_height = 40.0;
             let panel_frame = Frame::default()
-            .margin(egui::style::Margin::same(10.0))
+            .inner_margin(egui::style::Margin::same(10.0))
             .fill(egui::Color32::from_rgb(42, 42, 42));
             egui::TopBottomPanel::top("Top panel")
             .height_range(panel_height..=panel_height)
@@ -265,17 +245,13 @@
         let key_view = self.keyboard_layout.get_view_for_keys(perm_settings.first_key, perm_settings.last_key);
 
         let no_frame = Frame::default()
-            .margin(Margin::same(0.0))
+            .inner_margin(Margin::same(0.0))
             .fill(perm_settings.bg_color);
 
-<<<<<<< HEAD
         let stats_frame = Frame::default()
-            .margin(egui::style::Margin::same(10.0))
+            .inner_margin(egui::style::Margin::same(10.0))
             .fill(egui::Color32::from_rgba_unmultiplied(0, 0, 0, 170))
             .rounding(egui::Rounding::same(5.0));
-=======
-        let no_frame = Frame::default().inner_margin(Margin::same(0.0));
->>>>>>> 3925aae6
 
         let mut render_result_data = None;
 
@@ -287,7 +263,6 @@
             .height_range(notes_height..=notes_height)
             .frame(no_frame)
             .show(&ctx, |ui| {
-<<<<<<< HEAD
                 let one_sec = Duration::from_secs(1);
                 let _five_sec = Duration::from_secs(5);
                 let time = self.midi_file.as_mut().unwrap().timer().get_time();
@@ -317,11 +292,6 @@
                 }
                 let result = self.render_scene
                     .draw(state, ui, &key_view, self.midi_file.as_mut().unwrap(), note_speed);
-=======
-                let result =
-                    self.render_scene
-                        .draw(state, ui, &key_view, &mut self.midi_file, 0.25);
->>>>>>> 3925aae6
                 render_result_data = Some(result);
             });
             let render_result_data = render_result_data.unwrap();
