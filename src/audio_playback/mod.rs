--- conflicted
+++ resolved
@@ -28,11 +28,6 @@
 
         let params = synth.stream_params();
 
-<<<<<<< HEAD
-        let soundfont: Arc<dyn SoundfontBase> = Arc::new(
-            SampleSoundfont::new("D:/Midis/Soundfonts/Loud and Proud Remastered/Kaydax Presets/Loud and Proud Remastered (Realistic).sfz", params.clone()).unwrap(),
-        );
-=======
         if !sfz_path.is_empty() && Path::new(sfz_path).exists() {
             let samplesf = SampleSoundfont::new(sfz_path, params.clone());
             if let Ok(sf) = samplesf {
@@ -40,7 +35,6 @@
                 sender.send_config(ChannelConfigEvent::SetSoundfonts(vec![soundfont]));
             }
         }
->>>>>>> aac2e3f8
 
         sender.send_config(ChannelConfigEvent::SetLayerCount(Some(4)));
 
