--- conflicted
+++ resolved
@@ -104,10 +104,6 @@
 
 pub fn convert_to_channel_init(settings: &WasabiSettings) -> ChannelInitOptions {
     ChannelInitOptions {
-<<<<<<< HEAD
-        fade_out_killing: settings.fade_out_kill,
-=======
         fade_out_killing: settings.synth.fade_out_kill,
->>>>>>> b415486c
     }
 }