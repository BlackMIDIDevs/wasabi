pub mod swapchain;

use std::sync::Arc;

use vulkano::{
    device::{
<<<<<<< HEAD
        physical::PhysicalDevice, physical::PhysicalDeviceType, Device, DeviceCreateInfo, DeviceExtensions, Features, Queue,
=======
        physical::PhysicalDeviceType, Device, DeviceCreateInfo, DeviceExtensions, Features, Queue,
>>>>>>> 3925aae6
        QueueCreateInfo,
    },
    format::Format,
    instance::{Instance, InstanceCreateInfo, InstanceExtensions},
    swapchain::{PresentMode, Surface},
    sync::GpuFuture,
    Version, VulkanLibrary,
};
use vulkano_win::VkSurfaceBuild;
use winit::{
    event_loop::EventLoop,
    window::{Window, WindowBuilder},
};

use self::swapchain::{ManagedSwapchain, SwapchainFrame};

pub struct Renderer {
    _instance: Arc<Instance>,
    device: Arc<Device>,
    surface: Arc<Surface<Window>>,
    queue: Arc<Queue>,
    swap_chain: ManagedSwapchain,
}

impl Renderer {
    pub fn new(
        event_loop: &EventLoop<()>,
        window_size: [u32; 2],
        present_mode: PresentMode,
        name: &str,
    ) -> Self {
        // Why
        let library = VulkanLibrary::new().unwrap();

        // Add instance extensions based on needs
        let instance_extensions = InstanceExtensions {
            ..vulkano_win::required_extensions(&library)
        };

        // Create instance
        let instance = Instance::new(
            library,
            InstanceCreateInfo {
                application_version: Version::V1_2,
                enabled_extensions: instance_extensions,
                ..Default::default()
            },
        )
        .expect("Failed to create instance");

<<<<<<< HEAD
        // Get most performant physical device (device with most memory)
        /*let physical = PhysicalDevice::enumerate(&instance)
            .fold(None, |acc, val| {
                if acc.is_none() {
                    Some(val)
                } else if acc.unwrap().properties().max_compute_shared_memory_size
                    >= val.properties().max_compute_shared_memory_size
                {
                    acc
                } else {
                    Some(val)
                }
            })
            .expect("No physical device found");*/

        let physical = PhysicalDevice::enumerate(&instance)
            .fold(None, |acc, val| {
                if acc.is_none() {
                    Some(val)
                } else if acc.unwrap().properties().device_type == PhysicalDeviceType::DiscreteGpu {
                    acc
                } else {
                    Some(val)
                }
            })
            .expect("No physical device found");

        println!("Using device {}", physical.properties().device_name);

=======
>>>>>>> 3925aae6
        // Create rendering surface along with window
        let surface = WindowBuilder::new()
            .with_inner_size(winit::dpi::LogicalSize::new(window_size[0], window_size[1]))
            .with_title(name)
            .build_vk_surface(event_loop, instance.clone())
            .expect("Failed to create vulkan surface & window");

        // Get most performant physical device (device with most memory)
        let device_extensions = DeviceExtensions {
            khr_swapchain: true,
            ..DeviceExtensions::empty()
        };
        let features = Features {
            geometry_shader: true,
            ..Features::empty()
        };

        let (physical_device, queue_family_index) = instance
            .enumerate_physical_devices()
            .unwrap()
            .filter(|p| p.supported_extensions().contains(&device_extensions))
            .filter_map(|p| {
                p.queue_family_properties()
                    .iter()
                    .enumerate()
                    .position(|(i, q)| {
                        q.queue_flags.graphics
                            && p.surface_support(i as u32, &surface).unwrap_or(false)
                    })
                    .map(|i| (p, i as u32))
            })
            .min_by_key(|(p, _)| match p.properties().device_type {
                PhysicalDeviceType::DiscreteGpu => 0,
                PhysicalDeviceType::IntegratedGpu => 1,
                PhysicalDeviceType::VirtualGpu => 2,
                PhysicalDeviceType::Cpu => 3,
                PhysicalDeviceType::Other => 4,
                _ => 5,
            })
            .unwrap();

        println!(
            "Using device: {} (type: {:?})",
            physical_device.properties().device_name,
            physical_device.properties().device_type,
        );

        // Create device
        let (device, mut queues) = Device::new(
            physical_device.clone(),
            DeviceCreateInfo {
                enabled_extensions: device_extensions,
                enabled_features: features,
                queue_create_infos: vec![QueueCreateInfo {
                    queue_family_index,
                    ..Default::default()
                }],
                ..Default::default()
            },
        )
        .unwrap();

        // Create swap chain & frame(s) to which we'll render
        let swap_chain = ManagedSwapchain::create(
            surface.clone(),
            physical_device,
            device.clone(),
            present_mode,
        );

        let queue = queues.next().unwrap();

        Self {
            _instance: instance,
            device,
            surface,
            queue,
            swap_chain,
        }
    }

    pub fn queue(&self) -> Arc<Queue> {
        self.queue.clone()
    }

    pub fn device(&self) -> Arc<Device> {
        self.device.clone()
    }

    pub fn surface(&self) -> Arc<Surface<Window>> {
        self.surface.clone()
    }

    pub fn window(&self) -> &Window {
        self.surface.window()
    }

    pub fn format(&self) -> Format {
        self.swap_chain.state().images_state.format
    }

    pub fn resize(&mut self) {
        self.swap_chain.resize();
    }

    pub fn render(
        &mut self,
        draw: impl FnOnce(&SwapchainFrame, Box<dyn GpuFuture>) -> Box<dyn GpuFuture>,
    ) {
        // Get the previous frame before starting a new one
        let previous_frame_future = self.swap_chain.take_previous_frame_end().unwrap();

        // Start a new frame
        let (frame, acquire_future) = self.swap_chain.acquire_frame();

        // Join the futures
        let future = previous_frame_future.join(acquire_future);

        // Call the passed-in renderer
        let after_future = draw(&frame, Box::new(future));

        // Finish render
        frame.present(&self.queue, after_future);
    }
}<|MERGE_RESOLUTION|>--- conflicted
+++ resolved
@@ -4,11 +4,7 @@
 
 use vulkano::{
     device::{
-<<<<<<< HEAD
-        physical::PhysicalDevice, physical::PhysicalDeviceType, Device, DeviceCreateInfo, DeviceExtensions, Features, Queue,
-=======
         physical::PhysicalDeviceType, Device, DeviceCreateInfo, DeviceExtensions, Features, Queue,
->>>>>>> 3925aae6
         QueueCreateInfo,
     },
     format::Format,
@@ -59,38 +55,6 @@
         )
         .expect("Failed to create instance");
 
-<<<<<<< HEAD
-        // Get most performant physical device (device with most memory)
-        /*let physical = PhysicalDevice::enumerate(&instance)
-            .fold(None, |acc, val| {
-                if acc.is_none() {
-                    Some(val)
-                } else if acc.unwrap().properties().max_compute_shared_memory_size
-                    >= val.properties().max_compute_shared_memory_size
-                {
-                    acc
-                } else {
-                    Some(val)
-                }
-            })
-            .expect("No physical device found");*/
-
-        let physical = PhysicalDevice::enumerate(&instance)
-            .fold(None, |acc, val| {
-                if acc.is_none() {
-                    Some(val)
-                } else if acc.unwrap().properties().device_type == PhysicalDeviceType::DiscreteGpu {
-                    acc
-                } else {
-                    Some(val)
-                }
-            })
-            .expect("No physical device found");
-
-        println!("Using device {}", physical.properties().device_name);
-
-=======
->>>>>>> 3925aae6
         // Create rendering surface along with window
         let surface = WindowBuilder::new()
             .with_inner_size(winit::dpi::LogicalSize::new(window_size[0], window_size[1]))
