pub mod swapchain;

use std::sync::Arc;

use vulkano::{
    device::{
        physical::PhysicalDeviceType, Device, DeviceCreateInfo, DeviceExtensions, Features, Queue,
        QueueCreateInfo, QueueFlags,
    },
    format::Format,
    instance::{Instance, InstanceCreateInfo, InstanceExtensions},
    swapchain::Surface,
    sync::GpuFuture,
    Version, VulkanLibrary,
};

use vulkano_win::create_surface_from_winit;
#[cfg(target_os = "linux")]
use winit::platform::wayland::EventLoopWindowTargetExtWayland;
#[cfg(target_os = "linux")]
use winit::platform::wayland::WindowExtWayland;
use winit::{
    dpi::PhysicalSize,
    event_loop::EventLoop,
    monitor::VideoMode,
    window::{Fullscreen, Icon, Window, WindowBuilder},
};

use self::swapchain::{ManagedSwapchain, SwapchainFrame};

const ICON: &[u8] = include_bytes!(concat!(env!("OUT_DIR"), "/icon.bitmap"));

pub struct Renderer {
    _instance: Arc<Instance>,
    device: Arc<Device>,
    surface: Arc<Surface>,
    window: Arc<Window>,
    queue: Arc<Queue>,
    swap_chain: ManagedSwapchain,
}

impl Renderer {
    pub fn new(event_loop: &EventLoop<()>, name: &str, fullscreen: bool, mode: VideoMode) -> Self {
        // Why
        let library = VulkanLibrary::new().unwrap();

        // Add instance extensions based on needs
        let instance_extensions = InstanceExtensions {
            ..vulkano_win::required_extensions(&library)
        };

        // Create instance
        let instance = Instance::new(
            library,
            InstanceCreateInfo {
                application_version: Version::V1_2,
                enabled_extensions: instance_extensions,
                ..Default::default()
            },
        )
        .expect("Failed to create instance");

        // Create rendering surface along with window
        let window = WindowBuilder::new()
<<<<<<< HEAD
            .with_window_icon(Some(Icon::from_rgba(ICON.to_vec(), 16, 16).unwrap()))
=======
            .with_fullscreen({
                if fullscreen {
                    #[cfg(target_os = "linux")]
                    let fullscreen = if event_loop.is_wayland() {
                        Some(Fullscreen::Borderless(None))
                    } else {
                        Some(Fullscreen::Exclusive(mode))
                    };
                    #[cfg(not(target_os = "linux"))]
                    let fullscreen = Some(Fullscreen::Exclusive(mode));
                    fullscreen
                } else {
                    None
                }
            })
>>>>>>> 7e1577b4
            .with_inner_size(crate::WINDOW_SIZE)
            .with_title(name)
            .build(event_loop)
            .expect("Failed to create vulkan surface & window");
        let window = Arc::new(window);

        let surface = create_surface_from_winit(window.clone(), instance.clone())
            .expect("Failed to create surface");

        // Get most performant physical device (device with most memory)
        let device_extensions = DeviceExtensions {
            khr_swapchain: true,
            ..DeviceExtensions::empty()
        };
        let features = Features {
            geometry_shader: true,
            ..Features::empty()
        };

        let (physical_device, queue_family_index) = instance
            .enumerate_physical_devices()
            .unwrap()
            .filter(|p| p.supported_extensions().contains(&device_extensions))
            .filter_map(|p| {
                p.queue_family_properties()
                    .iter()
                    .enumerate()
                    .position(|(i, q)| {
                        q.queue_flags.contains(QueueFlags::GRAPHICS)
                            && p.surface_support(i as u32, &surface).unwrap_or(false)
                    })
                    .map(|i| (p, i as u32))
            })
            .min_by_key(|(p, _)| match p.properties().device_type {
                PhysicalDeviceType::DiscreteGpu => 0,
                PhysicalDeviceType::IntegratedGpu => 1,
                PhysicalDeviceType::VirtualGpu => 2,
                PhysicalDeviceType::Cpu => 3,
                PhysicalDeviceType::Other => 4,
                _ => 5,
            })
            .unwrap();

        println!(
            "Using device: {} (type: {:?})",
            physical_device.properties().device_name,
            physical_device.properties().device_type,
        );

        // Create device
        let (device, mut queues) = Device::new(
            physical_device.clone(),
            DeviceCreateInfo {
                enabled_extensions: device_extensions,
                enabled_features: features,
                queue_create_infos: vec![QueueCreateInfo {
                    queue_family_index,
                    ..Default::default()
                }],
                ..Default::default()
            },
        )
        .unwrap();

        // Create swap chain & frame(s) to which we'll render
        let swap_chain = ManagedSwapchain::create(
            surface.clone(),
            window.clone(),
            physical_device,
            device.clone(),
            #[cfg(target_os = "linux")]
            if event_loop.is_wayland() {
                println!("Present Mode: {:?}", crate::WAYLAND_PRESENT_MODE);
                crate::WAYLAND_PRESENT_MODE
            } else {
                println!("Present Mode: {:?}", crate::PRESENT_MODE);
                crate::PRESENT_MODE
            },
            #[cfg(not(target_os = "linux"))]
            crate::PRESENT_MODE,
        );

        let queue = queues.next().unwrap();

        Self {
            _instance: instance,
            device,
            surface,
            queue,
            swap_chain,
            window,
        }
    }

    pub fn queue(&self) -> Arc<Queue> {
        self.queue.clone()
    }

    pub fn device(&self) -> Arc<Device> {
        self.device.clone()
    }

    pub fn surface(&self) -> Arc<Surface> {
        self.surface.clone()
    }

    pub fn window(&self) -> Arc<Window> {
        self.window.clone()
    }

    pub fn format(&self) -> Format {
        self.swap_chain.state().images_state.format
    }

    pub fn resize(&mut self, size: Option<PhysicalSize<u32>>) {
        self.swap_chain.resize(size);
    }

    pub fn set_fullscreen(&self, mode: VideoMode) {
        if self.window.fullscreen().is_none() {
            #[cfg(target_os = "linux")]
            let fullscreen = if self.window.wayland_display().is_some() {
                Some(Fullscreen::Borderless(None))
            } else {
                Some(Fullscreen::Exclusive(mode))
            };
            #[cfg(not(target_os = "linux"))]
            let fullscreen = Some(Fullscreen::Exclusive(mode));

            self.window.set_fullscreen(fullscreen);
        } else {
            self.window.set_fullscreen(None);
        }
    }

    pub fn render(
        &mut self,
        draw: impl FnOnce(&SwapchainFrame, Box<dyn GpuFuture>) -> Box<dyn GpuFuture>,
    ) {
        // Get the previous frame before starting a new one
        let previous_frame_future = self.swap_chain.take_previous_frame_end().unwrap();

        // Start a new frame
        let (frame, acquire_future) = self.swap_chain.acquire_frame();

        // Join the futures
        let future = previous_frame_future.join(acquire_future);

        // Call the passed-in renderer
        let after_future = draw(&frame, Box::new(future));

        // Finish render
        frame.present(&self.queue, after_future);
    }
}<|MERGE_RESOLUTION|>--- conflicted
+++ resolved
@@ -62,9 +62,7 @@
 
         // Create rendering surface along with window
         let window = WindowBuilder::new()
-<<<<<<< HEAD
             .with_window_icon(Some(Icon::from_rgba(ICON.to_vec(), 16, 16).unwrap()))
-=======
             .with_fullscreen({
                 if fullscreen {
                     #[cfg(target_os = "linux")]
@@ -80,7 +78,6 @@
                     None
                 }
             })
->>>>>>> 7e1577b4
             .with_inner_size(crate::WINDOW_SIZE)
             .with_title(name)
             .build(event_loop)
