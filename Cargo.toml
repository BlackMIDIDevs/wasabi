[package]
name = "wasabi"
version = "0.1.0"
edition = "2021"

# See more keys and their definitions at https://doc.rust-lang.org/cargo/reference/manifest.html

[dependencies]
egui_winit_vulkano = "0.24.0"
vulkano-shaders = "0.33.0"
vulkano-win = "0.33.0"
vulkano-util = "0.33.0"
egui-winit = "0.21.1"
bytemuck = "1.13.1"
vulkano = "0.33.0"
kdmapi = { git = "https://github.com/arduano/kdmapi.git", rev = "9329cfc" }
egui = "0.21.0"
winit = "0.28.3"
rayon = "1.7.0"
midi-toolkit-rs = { git = "https://github.com/arduano/midi-toolkit-rs.git", rev = "cff22ac" }
xsynth-core = { git = "https://github.com/arduano/xsynth.git", rev = "4b417da" }
xsynth-realtime = { git = "https://github.com/arduano/xsynth.git", rev = "4b417da" }
gen-iter = "0.3.0"
enum_dispatch = "0.3.11"
palette = "0.7.1"
crossbeam-channel = "0.5.8"
rand = "0.8.5"
confy = "0.5.1"
serde_derive = "1.0.160"
serde = "1.0.160"
toml = "0.7.3"
colors-transform = "0.2.11"
directories = "5.0.0"
rustc-hash = "1.1.0"
atomic_float = "0.1.0"
<<<<<<< HEAD
egui_file = { git = "https://github.com/Kaydax/egui_file.git", rev = "4cfae30" }
=======
egui_file = { git = "https://github.com/StratusFearMe21/egui_file.git", rev = "e8c2a42" }
glidesort = "0.1.2"
>>>>>>> fb863e09

[profile.dev]
opt-level = 2

[profile.release]
opt-level = 3
codegen-units = 1
lto = true<|MERGE_RESOLUTION|>--- conflicted
+++ resolved
@@ -33,12 +33,8 @@
 directories = "5.0.0"
 rustc-hash = "1.1.0"
 atomic_float = "0.1.0"
-<<<<<<< HEAD
-egui_file = { git = "https://github.com/Kaydax/egui_file.git", rev = "4cfae30" }
-=======
-egui_file = { git = "https://github.com/StratusFearMe21/egui_file.git", rev = "e8c2a42" }
+egui_file = { git = "https://github.com/StratusFearMe21/egui_file.git", rev = "f8bd63b" }
 glidesort = "0.1.2"
->>>>>>> fb863e09
 
 [profile.dev]
 opt-level = 2
