--- conflicted
+++ resolved
@@ -17,17 +17,10 @@
 egui = "0.20.1"
 winit = "0.27.3"
 rayon = "1.5.3"
-<<<<<<< HEAD
 midi-toolkit-rs = { git = "https://github.com/arduano/midi-toolkit-rs", rev = "907dec1" }
 xsynth-core = { git = "https://github.com/arduano/xsynth.git", rev = "7875b93" }
 xsynth-realtime = { git = "https://github.com/arduano/xsynth.git", rev = "7875b93" }
 gen-iter = "0.3.0"
-=======
-midi-toolkit-rs = { git = "https://github.com/arduano/midi-toolkit-rs", rev = "c4f1095" }
-xsynth-core = { git = "https://github.com/arduano/xsynth", rev = "6060ca6" }
-xsynth-realtime = { git = "https://github.com/arduano/xsynth", rev = "6060ca6" }
-gen-iter = "0.2.1"
->>>>>>> ce00d44c
 enum_dispatch = "0.3.8"
 palette = "0.6.0"
 crossbeam-channel = "0.5.5"
