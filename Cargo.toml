--- conflicted
+++ resolved
@@ -33,13 +33,9 @@
 directories = "5.0.0"
 rustc-hash = "1.1.0"
 atomic_float = "0.1.0"
-<<<<<<< HEAD
 egui_file = { git = "https://github.com/StratusFearMe21/egui_file.git", rev = "88b3f1e" }
-=======
-egui_file = { git = "https://github.com/Kaydax/egui_file.git", rev = "7ac26fb" }
 clap = "4.2.4"
 num_enum = "0.6.1"
->>>>>>> b415486c
 
 [profile.dev]
 opt-level = 2
