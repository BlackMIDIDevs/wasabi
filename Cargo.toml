[package]
name = "wasabi"
version = "0.1.0"
edition = "2021"

# See more keys and their definitions at https://doc.rust-lang.org/cargo/reference/manifest.html

[dependencies]
egui_winit_vulkano = "0.20.0"
vulkano-shaders = "0.31.0"
egui_demo_lib = "0.19.0"
vulkano-win = "0.31.0"
vulkano-util = "0.31.0"
egui-winit = "0.19.0"
bytemuck = "1.8.0"
vulkano = "0.31.0"
kdmapi = { git = "https://github.com/arduano/kdmapi.git", rev = "9329cfc" }
egui = "0.19.0"
winit = "0.27.3"
rayon = "1.5.3"
midi-toolkit-rs = { git = "https://github.com/arduano/midi-toolkit-rs", rev = "c4f1095" }
<<<<<<< HEAD
xsynth-core = { git = "https://github.com/arduano/xsynth", rev = "6c80208" }
xsynth-realtime = { git = "https://github.com/arduano/xsynth", rev = "6c80208" }
=======
xsynth-core = { git = "https://github.com/arduano/xsynth", rev = "6060ca6" }
xsynth-realtime = { git = "https://github.com/arduano/xsynth", rev = "6060ca6" }
>>>>>>> ce00d44c
gen-iter = "0.2.1"
enum_dispatch = "0.3.8"
palette = "0.6.0"
crossbeam-channel = "0.5.5"
rand = "0.8.5"
confy = "0.5.1"
serde_derive = "1.0.145"
serde = "1.0.145"
toml = "0.5.9"
rfd = "0.10.0"
colors-transform = "0.2.11"
directories = "4.0.1"
rustc-hash = "1.1.0"
atomic_float = "0.1.0"

[profile.dev]
opt-level = 2

[profile.release]
opt-level = 3
codegen-units = 1
lto = true<|MERGE_RESOLUTION|>--- conflicted
+++ resolved
@@ -19,13 +19,8 @@
 winit = "0.27.3"
 rayon = "1.5.3"
 midi-toolkit-rs = { git = "https://github.com/arduano/midi-toolkit-rs", rev = "c4f1095" }
-<<<<<<< HEAD
-xsynth-core = { git = "https://github.com/arduano/xsynth", rev = "6c80208" }
-xsynth-realtime = { git = "https://github.com/arduano/xsynth", rev = "6c80208" }
-=======
 xsynth-core = { git = "https://github.com/arduano/xsynth", rev = "6060ca6" }
 xsynth-realtime = { git = "https://github.com/arduano/xsynth", rev = "6060ca6" }
->>>>>>> ce00d44c
 gen-iter = "0.2.1"
 enum_dispatch = "0.3.8"
 palette = "0.6.0"
