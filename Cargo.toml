--- conflicted
+++ resolved
@@ -18,17 +18,13 @@
 egui = "0.19.0"
 winit = "0.27.3"
 rayon = "1.5.3"
-midi-toolkit-rs = { git = "https://github.com/arduano/midi-toolkit-rs", rev = "f30ca8a" }
+midi-toolkit-rs = { git = "https://github.com/arduano/midi-toolkit-rs", rev = "ff530d9" }
 xsynth-core = { git = "https://github.com/arduano/xsynth.git", rev = "68fab126181d8bac2cc3a836029876a4c25476f7" }
 xsynth-realtime = { git = "https://github.com/arduano/xsynth.git", rev = "68fab126181d8bac2cc3a836029876a4c25476f7" }
 gen-iter = "0.2.1"
 enum_dispatch = "0.3.8"
 palette = "0.6.0"
 crossbeam-channel = "0.5.5"
-<<<<<<< HEAD
-rustc-hash = "1.1.0"
-atomic_float = "0.1.0"
-=======
 rand = "0.8.5"
 confy = "0.5.0"
 serde_derive = "1.0.145"
@@ -37,7 +33,8 @@
 rfd = "0.10.0"
 colors-transform = "0.2.11"
 directories = "4.0.1"
->>>>>>> aac2e3f8
+rustc-hash = "1.1.0"
+atomic_float = "0.1.0"
 
 [profile.dev]
 opt-level = 2
